// Copyright 2019-2020 Parity Technologies (UK) Ltd.
//
// Licensed under the Apache License, Version 2.0 (the "License");
// you may not use this file except in compliance with the License.
// You may obtain a copy of the License at
//
//     http://www.apache.org/licenses/LICENSE-2.0
//
// Unless required by applicable law or agreed to in writing, software
// distributed under the License is distributed on an "AS IS" BASIS,
// WITHOUT WARRANTIES OR CONDITIONS OF ANY KIND, either express or implied.
// See the License for the specific language governing permissions and
// limitations under the License.

//! The registry stores type definitions in a space-efficient manner.
//!
//! This is done by deduplicating common types in order to reuse their
//! definitions which otherwise can grow arbitrarily large. A type is uniquely
//! identified by its type identifier that is therefore used to refer to types
//! and their definitions.
//!
//! Types with the same name are uniquely identifiable by introducing
//! namespaces. The normal Rust namespace of a type is used, except for the Rust
//! prelude types that live in the so-called root namespace which is empty.

use crate::prelude::{
    any::TypeId,
    collections::BTreeMap,
    fmt::Debug,
    mem,
    num::NonZeroU32,
    vec::Vec,
};

use crate::{
    form::{
        Form,
        FormString,
<<<<<<< HEAD
        FrozenForm,
=======
        PortableForm,
>>>>>>> 138e3511
    },
    interner::{
        Interner,
        UntrackedSymbol,
    },
    meta_type::MetaType,
    Type,
};
use scale::{
    Decode,
    Encode,
};
#[cfg(feature = "serde")]
use serde::{
    de::DeserializeOwned,
    Deserialize,
    Serialize,
};

<<<<<<< HEAD
/// Freezes the type definition using a registry.
pub trait IntoFrozen {
    /// The frozen version of `Self`.
    type Output;

    /// "Freezes" `self` by using the registry for caching.
    fn into_frozen(self, registry: &mut Registry) -> Self::Output;
}

impl IntoFrozen for &'static str {
    type Output = <FrozenForm as Form>::String;

    fn into_frozen(self, _registry: &mut Registry) -> Self::Output {
=======
/// Convert the type definition into the portable form using a registry.
pub trait IntoPortable {
    /// The portable version of `Self`.
    type Output;

    /// Convert `self` to the portable form by using the registry for caching.
    fn into_portable(self, registry: &mut Registry) -> Self::Output;
}

impl IntoPortable for &'static str {
    type Output = <PortableForm as Form>::String;

    fn into_portable(self, _registry: &mut Registry) -> Self::Output {
>>>>>>> 138e3511
        self
    }
}

/// The registry for space-efficient storage of type identifiers and
/// definitions.
///
/// The registry consists of a cache for type identifiers and definitions.
///
/// When adding a type to  the registry, all of its sub-types are registered
/// recursively as well. A type is considered a sub-type of another type if it
/// is used by its identifier or structure.
///
/// # Note
///
/// A type can be a sub-type of itself. In this case the registry has a builtin
/// mechanism to stop recursion and avoid going into an infinite loop.
#[derive(Debug, PartialEq, Eq)]
#[cfg_attr(feature = "serde", derive(Serialize))]
pub struct Registry {
    /// The cache for already registered types.
    ///
    /// This is just an accessor to the actual database
    /// for all types found in the `types` field.
    #[cfg_attr(feature = "serde", serde(skip))]
    type_table: Interner<TypeId>,
    /// The database where registered types reside.
    ///
    /// The contents herein is used for serlialization.
    #[cfg_attr(feature = "serde", serde(serialize_with = "serialize_registry_types"))]
<<<<<<< HEAD
    types: BTreeMap<UntrackedSymbol<core::any::TypeId>, Type<FrozenForm>>,
=======
    types: BTreeMap<UntrackedSymbol<core::any::TypeId>, Type<PortableForm>>,
>>>>>>> 138e3511
}

/// Serializes the types of the registry by removing their unique IDs and
/// serializes them in order of their removed unique ID.
#[cfg(feature = "serde")]
fn serialize_registry_types<S>(
<<<<<<< HEAD
    types: &BTreeMap<UntrackedSymbol<core::any::TypeId>, Type<FrozenForm>>,
=======
    types: &BTreeMap<UntrackedSymbol<core::any::TypeId>, Type<PortableForm>>,
>>>>>>> 138e3511
    serializer: S,
) -> Result<S::Ok, S::Error>
where
    S: serde::Serializer,
{
    let types = types.values().collect::<Vec<_>>();
    types.serialize(serializer)
}

impl Default for Registry {
    fn default() -> Self {
        Self::new()
    }
}

impl Encode for Registry {
    fn size_hint(&self) -> usize {
<<<<<<< HEAD
        mem::size_of::<u32>() + mem::size_of::<Type<FrozenForm>>() * self.types.len()
=======
        mem::size_of::<u32>() + mem::size_of::<Type<PortableForm>>() * self.types.len()
>>>>>>> 138e3511
    }

    fn encode_to<W: scale::Output>(&self, dest: &mut W) {
        if self.types.len() > u32::max_value() as usize {
            panic!("Attempted to encode too many elements.");
        }
        scale::Compact(self.types.len() as u32).encode_to(dest);

        for ty in self.types.values() {
            ty.encode_to(dest);
        }
    }
}

impl Registry {
    /// Creates a new empty registry.
    pub fn new() -> Self {
        Self {
            type_table: Interner::new(),
            types: BTreeMap::new(),
        }
    }

    /// Registers the given type ID into the registry.
    ///
    /// Returns `false` as the first return value if the type ID has already
    /// been registered into this registry.
    /// Returns the associated type ID symbol as second return value.
    ///
    /// # Note
    ///
    /// This is an internal API and should not be called directly from the
    /// outside.
    fn intern_type_id(&mut self, type_id: TypeId) -> (bool, UntrackedSymbol<TypeId>) {
        let (inserted, symbol) = self.type_table.intern_or_get(type_id);
        (inserted, symbol.into_untracked())
    }

    /// Registers the given type into the registry and returns
    /// its associated type ID symbol.
    ///
    /// # Note
    ///
    /// Due to safety requirements the returns type ID symbol cannot
    /// be used later to resolve back to the associated type definition.
    /// However, since this facility is going to be used for serialization
    /// purposes this functionality isn't needed anyway.
    pub fn register_type(&mut self, ty: &MetaType) -> UntrackedSymbol<TypeId> {
        let (inserted, symbol) = self.intern_type_id(ty.type_id());
        if inserted {
<<<<<<< HEAD
            let frozen_id = ty.type_info().into_frozen(self);
            self.types.insert(symbol, frozen_id);
=======
            let portable_id = ty.type_info().into_portable(self);
            self.types.insert(symbol, portable_id);
>>>>>>> 138e3511
        }
        symbol
    }

    /// Calls `register_type` for each `MetaType` in the given `iter`.
    pub fn register_types<I>(&mut self, iter: I) -> Vec<UntrackedSymbol<TypeId>>
    where
        I: IntoIterator<Item = MetaType>,
    {
        iter.into_iter()
            .map(|i| self.register_type(&i))
            .collect::<Vec<_>>()
    }

<<<<<<< HEAD
    /// Converts an iterator into a Vec of the equivalent frozen
    /// representations.
    pub fn map_into_frozen<I, T>(&mut self, iter: I) -> Vec<T::Output>
    where
        I: IntoIterator<Item = T>,
        T: IntoFrozen,
    {
        iter.into_iter()
            .map(|i| i.into_frozen(self))
=======
    /// Converts an iterator into a Vec of the equivalent portable
    /// representations.
    pub fn map_into_portable<I, T>(&mut self, iter: I) -> Vec<T::Output>
    where
        I: IntoIterator<Item = T>,
        T: IntoPortable,
    {
        iter.into_iter()
            .map(|i| i.into_portable(self))
>>>>>>> 138e3511
            .collect::<Vec<_>>()
    }
}

/// A read-only registry, to be used for decoding/deserializing
#[cfg_attr(feature = "serde", derive(Serialize, Deserialize))]
#[derive(Debug, PartialEq, Eq, Decode)]
#[cfg_attr(
    feature = "serde",
    serde(bound(serialize = "S: Serialize", deserialize = "S: DeserializeOwned"))
)]
pub struct RegistryReadOnly<S = &'static str>
where
    S: FormString,
{
<<<<<<< HEAD
    types: Vec<Type<FrozenForm<S>>>,
=======
    types: Vec<Type<PortableForm<S>>>,
>>>>>>> 138e3511
}

impl From<Registry> for RegistryReadOnly {
    fn from(registry: Registry) -> Self {
        RegistryReadOnly {
            types: registry.types.values().cloned().collect::<Vec<_>>(),
        }
    }
}

impl<S> RegistryReadOnly<S>
where
    S: FormString,
{
    /// Returns the type definition for the given identifier, `None` if no type found for that ID.
<<<<<<< HEAD
    pub fn resolve(&self, id: NonZeroU32) -> Option<&Type<FrozenForm<S>>> {
=======
    pub fn resolve(&self, id: NonZeroU32) -> Option<&Type<PortableForm<S>>> {
>>>>>>> 138e3511
        self.types.get((id.get() - 1) as usize)
    }

    /// Returns an iterator for all types paired with their associated NonZeroU32 identifier.
<<<<<<< HEAD
    pub fn enumerate(&self) -> impl Iterator<Item = (NonZeroU32, &Type<FrozenForm<S>>)> {
=======
    pub fn enumerate(
        &self,
    ) -> impl Iterator<Item = (NonZeroU32, &Type<PortableForm<S>>)> {
>>>>>>> 138e3511
        self.types.iter().enumerate().map(|(i, ty)| {
            let id = NonZeroU32::new(i as u32 + 1).expect("i + 1 > 0; qed");
            (id, ty)
        })
    }
}

#[cfg(test)]
mod tests {
    use super::*;
    use crate::{
        build::Fields,
        meta_type,
        Path,
        TypeDef,
        TypeInfo,
    };

    #[test]
    fn readonly_enumerate() {
        let mut registry = Registry::new();
        registry.register_type(&MetaType::new::<u32>());
        registry.register_type(&MetaType::new::<bool>());
        registry.register_type(&MetaType::new::<Option<(u32, bool)>>());

        let readonly: RegistryReadOnly = registry.into();

        assert_eq!(4, readonly.enumerate().count());

        let mut expected = 1;
        for (i, _) in readonly.enumerate() {
            assert_eq!(NonZeroU32::new(expected).unwrap(), i);
            expected += 1;
        }
    }

    #[test]
    fn recursive_struct_with_references() {
        #[allow(unused)]
        struct RecursiveRefs<'a> {
            boxed: Box<RecursiveRefs<'a>>,
            reference: &'a RecursiveRefs<'a>,
            mutable_reference: &'a mut RecursiveRefs<'a>,
        }

        impl TypeInfo for RecursiveRefs<'static> {
            type Identity = Self;

            fn type_info() -> Type {
                Type::builder()
                    .path(Path::new("RecursiveRefs", module_path!()))
                    .composite(
                        Fields::named()
                            .field_of::<Box<RecursiveRefs>>(
                                "boxed",
                                "Box < RecursiveRefs >",
                            )
                            .field_of::<&'static RecursiveRefs<'static>>(
                                "reference",
                                "&RecursiveRefs",
                            )
                            .field_of::<&'static mut RecursiveRefs<'static>>(
                                "mutable_reference",
                                "&mut RecursiveRefs",
                            ),
                    )
            }
        }

        let mut registry = Registry::new();
        let type_id = registry.register_type(&meta_type::<RecursiveRefs>());

        let recursive = registry.types.get(&type_id).unwrap();
        if let TypeDef::Composite(composite) = recursive.type_def() {
            for field in composite.fields() {
                assert_eq!(*field.ty(), type_id)
            }
        } else {
            panic!("Should be a composite type definition")
        }
    }
}<|MERGE_RESOLUTION|>--- conflicted
+++ resolved
@@ -36,11 +36,7 @@
     form::{
         Form,
         FormString,
-<<<<<<< HEAD
-        FrozenForm,
-=======
         PortableForm,
->>>>>>> 138e3511
     },
     interner::{
         Interner,
@@ -60,21 +56,6 @@
     Serialize,
 };
 
-<<<<<<< HEAD
-/// Freezes the type definition using a registry.
-pub trait IntoFrozen {
-    /// The frozen version of `Self`.
-    type Output;
-
-    /// "Freezes" `self` by using the registry for caching.
-    fn into_frozen(self, registry: &mut Registry) -> Self::Output;
-}
-
-impl IntoFrozen for &'static str {
-    type Output = <FrozenForm as Form>::String;
-
-    fn into_frozen(self, _registry: &mut Registry) -> Self::Output {
-=======
 /// Convert the type definition into the portable form using a registry.
 pub trait IntoPortable {
     /// The portable version of `Self`.
@@ -88,7 +69,6 @@
     type Output = <PortableForm as Form>::String;
 
     fn into_portable(self, _registry: &mut Registry) -> Self::Output {
->>>>>>> 138e3511
         self
     }
 }
@@ -119,22 +99,14 @@
     ///
     /// The contents herein is used for serlialization.
     #[cfg_attr(feature = "serde", serde(serialize_with = "serialize_registry_types"))]
-<<<<<<< HEAD
-    types: BTreeMap<UntrackedSymbol<core::any::TypeId>, Type<FrozenForm>>,
-=======
     types: BTreeMap<UntrackedSymbol<core::any::TypeId>, Type<PortableForm>>,
->>>>>>> 138e3511
 }
 
 /// Serializes the types of the registry by removing their unique IDs and
 /// serializes them in order of their removed unique ID.
 #[cfg(feature = "serde")]
 fn serialize_registry_types<S>(
-<<<<<<< HEAD
-    types: &BTreeMap<UntrackedSymbol<core::any::TypeId>, Type<FrozenForm>>,
-=======
     types: &BTreeMap<UntrackedSymbol<core::any::TypeId>, Type<PortableForm>>,
->>>>>>> 138e3511
     serializer: S,
 ) -> Result<S::Ok, S::Error>
 where
@@ -152,11 +124,7 @@
 
 impl Encode for Registry {
     fn size_hint(&self) -> usize {
-<<<<<<< HEAD
-        mem::size_of::<u32>() + mem::size_of::<Type<FrozenForm>>() * self.types.len()
-=======
         mem::size_of::<u32>() + mem::size_of::<Type<PortableForm>>() * self.types.len()
->>>>>>> 138e3511
     }
 
     fn encode_to<W: scale::Output>(&self, dest: &mut W) {
@@ -207,13 +175,8 @@
     pub fn register_type(&mut self, ty: &MetaType) -> UntrackedSymbol<TypeId> {
         let (inserted, symbol) = self.intern_type_id(ty.type_id());
         if inserted {
-<<<<<<< HEAD
-            let frozen_id = ty.type_info().into_frozen(self);
-            self.types.insert(symbol, frozen_id);
-=======
             let portable_id = ty.type_info().into_portable(self);
             self.types.insert(symbol, portable_id);
->>>>>>> 138e3511
         }
         symbol
     }
@@ -228,17 +191,6 @@
             .collect::<Vec<_>>()
     }
 
-<<<<<<< HEAD
-    /// Converts an iterator into a Vec of the equivalent frozen
-    /// representations.
-    pub fn map_into_frozen<I, T>(&mut self, iter: I) -> Vec<T::Output>
-    where
-        I: IntoIterator<Item = T>,
-        T: IntoFrozen,
-    {
-        iter.into_iter()
-            .map(|i| i.into_frozen(self))
-=======
     /// Converts an iterator into a Vec of the equivalent portable
     /// representations.
     pub fn map_into_portable<I, T>(&mut self, iter: I) -> Vec<T::Output>
@@ -248,7 +200,6 @@
     {
         iter.into_iter()
             .map(|i| i.into_portable(self))
->>>>>>> 138e3511
             .collect::<Vec<_>>()
     }
 }
@@ -264,11 +215,7 @@
 where
     S: FormString,
 {
-<<<<<<< HEAD
-    types: Vec<Type<FrozenForm<S>>>,
-=======
     types: Vec<Type<PortableForm<S>>>,
->>>>>>> 138e3511
 }
 
 impl From<Registry> for RegistryReadOnly {
@@ -284,22 +231,14 @@
     S: FormString,
 {
     /// Returns the type definition for the given identifier, `None` if no type found for that ID.
-<<<<<<< HEAD
-    pub fn resolve(&self, id: NonZeroU32) -> Option<&Type<FrozenForm<S>>> {
-=======
     pub fn resolve(&self, id: NonZeroU32) -> Option<&Type<PortableForm<S>>> {
->>>>>>> 138e3511
         self.types.get((id.get() - 1) as usize)
     }
 
     /// Returns an iterator for all types paired with their associated NonZeroU32 identifier.
-<<<<<<< HEAD
-    pub fn enumerate(&self) -> impl Iterator<Item = (NonZeroU32, &Type<FrozenForm<S>>)> {
-=======
     pub fn enumerate(
         &self,
     ) -> impl Iterator<Item = (NonZeroU32, &Type<PortableForm<S>>)> {
->>>>>>> 138e3511
         self.types.iter().enumerate().map(|(i, ty)| {
             let id = NonZeroU32::new(i as u32 + 1).expect("i + 1 > 0; qed");
             (id, ty)
