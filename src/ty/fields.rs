// Copyright 2019-2020 Parity Technologies (UK) Ltd.
//
// Licensed under the Apache License, Version 2.0 (the "License");
// you may not use this file except in compliance with the License.
// You may obtain a copy of the License at
//
//     http://www.apache.org/licenses/LICENSE-2.0
//
// Unless required by applicable law or agreed to in writing, software
// distributed under the License is distributed on an "AS IS" BASIS,
// WITHOUT WARRANTIES OR CONDITIONS OF ANY KIND, either express or implied.
// See the License for the specific language governing permissions and
// limitations under the License.

use crate::{
    form::{
        Form,
        FrozenForm,
        MetaForm,
        PortableForm,
    },
<<<<<<< HEAD
    IntoFrozen,
=======
    IntoPortable,
>>>>>>> 138e3511
    MetaType,
    Registry,
    TypeInfo,
};
use scale::{
    Decode,
    Encode,
};
#[cfg(feature = "serde")]
use serde::{
    de::DeserializeOwned,
    Deserialize,
    Serialize,
};

/// A field of a struct-like data type.
///
/// Name is optional so it can represent both named and unnamed fields.
///
/// This can be a named field of a struct type or an enum struct variant, or an
/// unnamed field of a tuple struct.
///
/// # Type name
///
/// The `type_name` field contains a string which is the name of the type of the
/// field as it appears in the source code. The exact contents and format of the
/// type name are not specified, but in practice will be the name of any valid
/// type for a field e.g.
///
///   - Concrete types e.g `"u32"`, `"bool"`, `"Foo"` etc.
///   - Type parameters e.g `"T"`, `"U"`
///   - Generic types e.g `"Vec<u32>"`, `"Vec<T>"`
///   - Associated types e.g. `"T::MyType"`, `"<T as MyTrait>::MyType"`
///   - Type aliases e.g. `"MyTypeAlias"`, `"MyTypeAlias<T>"`
///   - Other built in Rust types e.g. arrays, references etc.
///
/// Note that the type name doesn't correspond to the underlying type of the
/// field, unless using a concrete type directly. Any given type may be referred
/// to by multiple field type names, when using generic type parameters and type
/// aliases.
///
/// This is intended for informational and diagnostic purposes only. Although it
/// is possible to infer certain properties e.g. whether a type name is a type
/// alias, there are no guarantees provided, and the type name representation
/// may change.
#[cfg_attr(feature = "serde", derive(Serialize, Deserialize))]
#[cfg_attr(
    feature = "serde",
    serde(bound(
        serialize = "T::Type: Serialize, T::String: Serialize",
        deserialize = "T::Type: DeserializeOwned, T::String: DeserializeOwned",
    ))
)]
#[cfg_attr(feature = "serde", serde(rename_all = "camelCase"))]
#[derive(PartialEq, Eq, PartialOrd, Ord, Clone, Debug, Encode, Decode)]
pub struct Field<T: Form = MetaForm> {
    /// The name of the field. None for unnamed fields.
    #[cfg_attr(
        feature = "serde",
        serde(skip_serializing_if = "Option::is_none", default)
    )]
    name: Option<T::String>,
    /// The type of the field.
    #[cfg_attr(feature = "serde", serde(rename = "type"))]
    ty: T::Type,
    /// The name of the type of the field as it appears in the source code.
    type_name: T::String,
    /// This field should be encode/decoded as a
    /// [`Compact`](parity_scale_codec::Compact) field
    #[cfg_attr(feature = "serde", serde(skip_serializing_if = "is_false", default))]
    compact: bool,
}

<<<<<<< HEAD
// Need to obey the required serde signature here
#[allow(clippy::trivially_copy_pass_by_ref)]
#[allow(dead_code)]
const fn is_false(v: &bool) -> bool {
    !(*v)
}

impl IntoFrozen for Field {
    type Output = Field<FrozenForm>;

    fn into_frozen(self, registry: &mut Registry) -> Self::Output {
        Field {
            name: self.name.map(|name| name.into_frozen(registry)),
            ty: registry.register_type(&self.ty),
            type_name: self.type_name.into_frozen(registry),
            compact: self.compact,
=======
impl IntoPortable for Field {
    type Output = Field<PortableForm>;

    fn into_portable(self, registry: &mut Registry) -> Self::Output {
        Field {
            name: self.name.map(|name| name.into_portable(registry)),
            ty: registry.register_type(&self.ty),
            type_name: self.type_name.into_portable(registry),
>>>>>>> 138e3511
        }
    }
}

impl Field {
    /// Creates a new field.
    ///
    /// Use this constructor if you want to instantiate from a given meta type.
    pub fn new(
        name: Option<&'static str>,
        ty: MetaType,
        type_name: &'static str,
        compact: bool,
    ) -> Self {
        Self {
            name,
            ty,
            type_name,
            compact,
        }
    }

    /// Creates a new named field.
    ///
    /// Use this constructor if you want to instantiate from a given
    /// compile-time type.
    pub fn named_of<T>(name: &'static str, type_name: &'static str) -> Field
    where
        T: TypeInfo + ?Sized + 'static,
    {
        Self::new(Some(name), MetaType::new::<T>(), type_name, false)
    }

    /// Creates a new unnamed field.
    ///
    /// Use this constructor if you want to instantiate an unnamed field from a
    /// given compile-time type.
    pub fn unnamed_of<T>(type_name: &'static str) -> Field
    where
        T: TypeInfo + ?Sized + 'static,
    {
        Self::new(None, MetaType::new::<T>(), type_name, false)
    }
}

impl<T> Field<T>
where
    T: Form,
{
    /// Returns the name of the field. None for unnamed fields.
    pub fn name(&self) -> Option<&T::String> {
        self.name.as_ref()
    }

    /// Returns the type of the field.
    pub fn ty(&self) -> &T::Type {
        &self.ty
    }

    /// Returns a string which is the name of the type of the field as it
    /// appears in the source code. The exact contents and format of the type
    /// name are not specified, but in practice will be the name of any valid
    /// type for a field. This is intended for informational and diagnostic
    /// purposes only.
    pub fn type_name(&self) -> &T::String {
        &self.type_name
    }

    /// Set the `compact` property to true, signalling that this type is to be
    /// encoded/decoded as a [`parity_scale_codec::Compact`].
    pub fn compact(&mut self) {
        self.compact = true;
    }
}<|MERGE_RESOLUTION|>--- conflicted
+++ resolved
@@ -15,15 +15,10 @@
 use crate::{
     form::{
         Form,
-        FrozenForm,
         MetaForm,
         PortableForm,
     },
-<<<<<<< HEAD
-    IntoFrozen,
-=======
     IntoPortable,
->>>>>>> 138e3511
     MetaType,
     Registry,
     TypeInfo,
@@ -97,7 +92,6 @@
     compact: bool,
 }
 
-<<<<<<< HEAD
 // Need to obey the required serde signature here
 #[allow(clippy::trivially_copy_pass_by_ref)]
 #[allow(dead_code)]
@@ -105,16 +99,6 @@
     !(*v)
 }
 
-impl IntoFrozen for Field {
-    type Output = Field<FrozenForm>;
-
-    fn into_frozen(self, registry: &mut Registry) -> Self::Output {
-        Field {
-            name: self.name.map(|name| name.into_frozen(registry)),
-            ty: registry.register_type(&self.ty),
-            type_name: self.type_name.into_frozen(registry),
-            compact: self.compact,
-=======
 impl IntoPortable for Field {
     type Output = Field<PortableForm>;
 
@@ -123,7 +107,7 @@
             name: self.name.map(|name| name.into_portable(registry)),
             ty: registry.register_type(&self.ty),
             type_name: self.type_name.into_portable(registry),
->>>>>>> 138e3511
+            compact: self.compact,
         }
     }
 }
