// Copyright 2019-2021 Parity Technologies (UK) Ltd.
//
// Licensed under the Apache License, Version 2.0 (the "License");
// you may not use this file except in compliance with the License.
// You may obtain a copy of the License at
//
//     http://www.apache.org/licenses/LICENSE-2.0
//
// Unless required by applicable law or agreed to in writing, software
// distributed under the License is distributed on an "AS IS" BASIS,
// WITHOUT WARRANTIES OR CONDITIONS OF ANY KIND, either express or implied.
// See the License for the specific language governing permissions and
// limitations under the License.

use crate::prelude::{
    vec,
    vec::Vec,
};

use crate::{
    build::TypeBuilder,
    form::{
        Form,
        MetaForm,
        PortableForm,
    },
    IntoPortable,
    MetaType,
    Registry,
    TypeInfo,
};
use derive_more::From;
use scale::Encode;
#[cfg(feature = "serde")]
use serde::{
    de::DeserializeOwned,
    Deserialize,
    Serialize,
};

mod composite;
mod fields;
mod path;
mod variant;

pub use self::{
    composite::*,
    fields::*,
    path::*,
    variant::*,
};

/// A [`Type`] definition with optional metadata.
#[cfg_attr(feature = "serde", derive(Serialize, Deserialize))]
#[cfg_attr(
    feature = "serde",
    serde(bound(
        serialize = "T::Type: Serialize, T::String: Serialize",
        deserialize = "T::Type: DeserializeOwned, T::String: DeserializeOwned",
    ))
)]
#[cfg_attr(feature = "serde", serde(rename_all = "lowercase"))]
#[cfg_attr(any(feature = "std", feature = "decode"), derive(scale::Decode))]
#[derive(PartialEq, Eq, PartialOrd, Ord, Clone, From, Debug, Encode)]
pub struct Type<T: Form = MetaForm> {
    /// The unique path to the type. Can be empty for built-in types
    #[cfg_attr(
        feature = "serde",
        serde(skip_serializing_if = "Path::is_empty", default)
    )]
    path: Path<T>,
    /// The generic type parameters of the type in use. Empty for non generic types
    #[cfg_attr(
        feature = "serde",
        serde(rename = "params", skip_serializing_if = "Vec::is_empty", default)
    )]
    type_params: Vec<T::Type>,
    /// The actual type definition
    #[cfg_attr(feature = "serde", serde(rename = "def"))]
    type_def: TypeDef<T>,
    /// Documentation
    #[cfg_attr(
        feature = "serde",
        serde(skip_serializing_if = "Vec::is_empty", default)
    )]
    docs: Vec<T::String>,
}

impl IntoPortable for Type {
    type Output = Type<PortableForm>;

    fn into_portable(self, registry: &mut Registry) -> Self::Output {
        Type {
            path: self.path.into_portable(registry),
            type_params: registry.register_types(self.type_params),
            type_def: self.type_def.into_portable(registry),
            docs: registry.map_into_portable(self.docs),
        }
    }
}

macro_rules! impl_from_type_def_for_type {
    ( $( $t:ty  ), + $(,)?) => { $(
        impl From<$t> for Type {
            fn from(item: $t) -> Self {
                Self::new(Path::voldemort(), Vec::new(), item, Vec::new())
            }
        }
    )* }
}

impl_from_type_def_for_type!(
    TypeDefPrimitive,
    TypeDefArray,
    TypeDefSequence,
    TypeDefTuple,
    TypeDefCompact,
    TypeDefPhantom,
    TypeDefBitSequence,
);

impl Type {
    /// Create a [`TypeBuilder`](`crate::build::TypeBuilder`) the public API for constructing a [`Type`]
    pub fn builder() -> TypeBuilder {
        TypeBuilder::default()
    }

    pub(crate) fn new<I, D>(
        path: Path,
        type_params: I,
        type_def: D,
        docs: Vec<&'static str>,
    ) -> Self
    where
        I: IntoIterator<Item = MetaType>,
        D: Into<TypeDef>,
    {
        Self {
            path,
            type_params: type_params.into_iter().collect(),
            type_def: type_def.into(),
            docs,
        }
    }

    /// Create a new `TypeDefIndirection` for a reference or a pointer to a type.
    pub(crate) fn new_indirection<T>(name: &'static str) -> Self
    where
        T: TypeInfo + 'static,
    {
        Self::new(
            Path::prelude(name),
            Vec::new(),
            TypeDefIndirection::new(MetaType::new::<T>()),
            Vec::new(),
        )
    }
}

impl<T> Type<T>
where
    T: Form,
{
    /// Returns the path of the type
    pub fn path(&self) -> &Path<T> {
        &self.path
    }

    /// Returns the generic type parameters of the type
    pub fn type_params(&self) -> &[T::Type] {
        &self.type_params
    }

    /// Returns the definition of the type
    pub fn type_def(&self) -> &TypeDef<T> {
        &self.type_def
    }

    /// Returns the documentation of the type
    pub fn docs(&self) -> &[T::String] {
        &self.docs
    }
}

/// The possible types a SCALE encodable Rust value could have.
#[cfg_attr(feature = "serde", derive(Serialize, Deserialize))]
#[cfg_attr(
    feature = "serde",
    serde(bound(
        serialize = "T::Type: Serialize, T::String: Serialize",
        deserialize = "T::Type: DeserializeOwned, T::String: DeserializeOwned",
    ))
)]
#[cfg_attr(feature = "serde", serde(rename_all = "lowercase"))]
#[cfg_attr(any(feature = "std", feature = "decode"), derive(scale::Decode))]
#[derive(PartialEq, Eq, PartialOrd, Ord, Clone, From, Debug, Encode)]
pub enum TypeDef<T: Form = MetaForm> {
    /// A composite type (e.g. a struct or a tuple)
    Composite(TypeDefComposite<T>),
    /// A variant type (e.g. an enum)
    Variant(TypeDefVariant<T>),
    /// A sequence type with runtime known length.
    Sequence(TypeDefSequence<T>),
    /// An array type with compile-time known length.
    Array(TypeDefArray<T>),
    /// A tuple type.
    Tuple(TypeDefTuple<T>),
    /// A Rust primitive type.
    Primitive(TypeDefPrimitive),
    /// A type using the [`Compact`] encoding
    Compact(TypeDefCompact<T>),
    /// A PhantomData type.
    Phantom(TypeDefPhantom<T>),
<<<<<<< HEAD
    /// A type representing an indirection e.g a reference or a smart pointer.
    Indirection(TypeDefIndirection<T>),
=======
    /// A type representing a sequence of bits.
    BitSequence(TypeDefBitSequence<T>),
>>>>>>> 95f1e1de
}

impl IntoPortable for TypeDef {
    type Output = TypeDef<PortableForm>;

    fn into_portable(self, registry: &mut Registry) -> Self::Output {
        match self {
            TypeDef::Composite(composite) => composite.into_portable(registry).into(),
            TypeDef::Variant(variant) => variant.into_portable(registry).into(),
            TypeDef::Sequence(sequence) => sequence.into_portable(registry).into(),
            TypeDef::Array(array) => array.into_portable(registry).into(),
            TypeDef::Tuple(tuple) => tuple.into_portable(registry).into(),
            TypeDef::Primitive(primitive) => primitive.into(),
            TypeDef::Compact(compact) => compact.into_portable(registry).into(),
            TypeDef::Phantom(phantom) => phantom.into_portable(registry).into(),
<<<<<<< HEAD
            TypeDef::Indirection(indirection) => {
                indirection.into_portable(registry).into()
            }
=======
            TypeDef::BitSequence(bitseq) => bitseq.into_portable(registry).into(),
>>>>>>> 95f1e1de
        }
    }
}

/// A primitive Rust type.
#[cfg_attr(feature = "serde", derive(Serialize, Deserialize))]
#[cfg_attr(feature = "serde", serde(rename_all = "lowercase"))]
#[cfg_attr(any(feature = "std", feature = "decode"), derive(scale::Decode))]
#[derive(PartialEq, Eq, PartialOrd, Ord, Clone, Encode, Debug)]
pub enum TypeDefPrimitive {
    /// `bool` type
    Bool,
    /// `char` type
    Char,
    /// `str` type
    Str,
    /// `u8`
    U8,
    /// `u16`
    U16,
    /// `u32`
    U32,
    /// `u64`
    U64,
    /// `u128`
    U128,
    /// 256 bits unsigned int (no rust equivalent)
    U256,
    /// `i8`
    I8,
    /// `i16`
    I16,
    /// `i32`
    I32,
    /// `i64`
    I64,
    /// `i128`
    I128,
    /// 256 bits signed int (no rust equivalent)
    I256,
}

/// An array type.
#[cfg_attr(feature = "serde", derive(Serialize, Deserialize))]
#[cfg_attr(any(feature = "std", feature = "decode"), derive(scale::Decode))]
#[derive(PartialEq, Eq, PartialOrd, Ord, Clone, Encode, Debug)]
pub struct TypeDefArray<T: Form = MetaForm> {
    /// The length of the array type.
    len: u32,
    /// The element type of the array type.
    #[cfg_attr(feature = "serde", serde(rename = "type"))]
    type_param: T::Type,
}

impl IntoPortable for TypeDefArray {
    type Output = TypeDefArray<PortableForm>;

    fn into_portable(self, registry: &mut Registry) -> Self::Output {
        TypeDefArray {
            len: self.len,
            type_param: registry.register_type(&self.type_param),
        }
    }
}

impl TypeDefArray {
    /// Creates a new array type.
    pub fn new(len: u32, type_param: MetaType) -> Self {
        Self { len, type_param }
    }
}

#[allow(clippy::len_without_is_empty)]
impl<T> TypeDefArray<T>
where
    T: Form,
{
    /// Returns the length of the array type.
    pub fn len(&self) -> u32 {
        self.len
    }

    /// Returns the element type of the array type.
    pub fn type_param(&self) -> &T::Type {
        &self.type_param
    }
}

/// A type to refer to tuple types.
#[cfg_attr(feature = "serde", derive(Serialize, Deserialize))]
#[cfg_attr(
    feature = "serde",
    serde(bound(
        serialize = "T::Type: Serialize, T::String: Serialize",
        deserialize = "T::Type: DeserializeOwned, T::String: DeserializeOwned",
    ))
)]
#[cfg_attr(feature = "serde", serde(transparent))]
#[cfg_attr(any(feature = "std", feature = "decode"), derive(scale::Decode))]
#[derive(PartialEq, Eq, PartialOrd, Ord, Clone, Encode, Debug)]
pub struct TypeDefTuple<T: Form = MetaForm> {
    /// The types of the tuple fields.
    fields: Vec<T::Type>,
}

impl IntoPortable for TypeDefTuple {
    type Output = TypeDefTuple<PortableForm>;

    fn into_portable(self, registry: &mut Registry) -> Self::Output {
        TypeDefTuple {
            fields: registry.register_types(self.fields),
        }
    }
}

impl TypeDefTuple {
    /// Creates a new tuple type definition from the given types.
    pub fn new<T>(type_params: T) -> Self
    where
        T: IntoIterator<Item = MetaType>,
    {
        Self {
            fields: type_params.into_iter().collect(),
        }
    }

    /// Creates a new unit tuple to represent the unit type, `()`.
    pub fn unit() -> Self {
        Self::new(vec![])
    }
}

impl<T> TypeDefTuple<T>
where
    T: Form,
{
    /// Returns the types of the tuple fields.
    pub fn fields(&self) -> &[T::Type] {
        &self.fields
    }
}

/// A type to refer to a sequence of elements of the same type.
#[cfg_attr(feature = "serde", derive(Serialize, Deserialize))]
#[cfg_attr(any(feature = "std", feature = "decode"), derive(scale::Decode))]
#[derive(PartialEq, Eq, PartialOrd, Ord, Clone, Encode, Debug)]
pub struct TypeDefSequence<T: Form = MetaForm> {
    /// The element type of the sequence type.
    #[cfg_attr(feature = "serde", serde(rename = "type"))]
    type_param: T::Type,
}

impl IntoPortable for TypeDefSequence {
    type Output = TypeDefSequence<PortableForm>;

    fn into_portable(self, registry: &mut Registry) -> Self::Output {
        TypeDefSequence {
            type_param: registry.register_type(&self.type_param),
        }
    }
}

impl TypeDefSequence {
    /// Creates a new sequence type.
    ///
    /// Use this constructor if you want to instantiate from a given meta type.
    pub fn new(type_param: MetaType) -> Self {
        Self { type_param }
    }

    /// Creates a new sequence type.
    ///
    /// Use this constructor if you want to instantiate from a given
    /// compile-time type.
    pub fn of<T>() -> Self
    where
        T: TypeInfo + 'static,
    {
        Self::new(MetaType::new::<T>())
    }
}

impl<T> TypeDefSequence<T>
where
    T: Form,
{
    /// Returns the element type of the sequence type.
    pub fn type_param(&self) -> &T::Type {
        &self.type_param
    }
}

/// A type wrapped in [`Compact`].
#[cfg_attr(feature = "serde", derive(Serialize, Deserialize))]
#[cfg_attr(any(feature = "std", feature = "decode"), derive(scale::Decode))]
#[derive(PartialEq, Eq, PartialOrd, Ord, Clone, Encode, Debug)]
pub struct TypeDefCompact<T: Form = MetaForm> {
    /// The type wrapped in [`Compact`], i.e. the `T` in `Compact<T>`.
    #[cfg_attr(feature = "serde", serde(rename = "type"))]
    type_param: T::Type,
}

impl IntoPortable for TypeDefCompact {
    type Output = TypeDefCompact<PortableForm>;

    fn into_portable(self, registry: &mut Registry) -> Self::Output {
        TypeDefCompact {
            type_param: registry.register_type(&self.type_param),
        }
    }
}

impl TypeDefCompact {
    /// Creates a new type wrapped in [`Compact`].
    pub fn new(type_param: MetaType) -> Self {
        Self { type_param }
    }
}
impl<T> TypeDefCompact<T>
where
    T: Form,
{
    /// Returns the [`Compact`] wrapped type, i.e. the `T` in `Compact<T>`.
    pub fn type_param(&self) -> &T::Type {
        &self.type_param
    }
}

/// A type describing a `PhantomData<T>` type.
///
/// In the context of SCALE encoded types, including `PhantomData<T>` types in
/// the type info  might seem surprising. The reason to include this information
/// is that there could be situations where it's useful and because removing
/// `PhantomData` items from the derive input quickly becomes a messy
/// syntax-level hack (see PR https://github.com/paritytech/scale-info/pull/31).
/// Instead we take the same approach as `parity-scale-codec` where users are
/// required to explicitly skip fields that cannot be represented in SCALE
/// encoding, using the `#[codec(skip)]` attribute.
#[cfg_attr(feature = "serde", derive(Serialize, Deserialize))]
#[cfg_attr(any(feature = "std", feature = "decode"), derive(scale::Decode))]
#[derive(PartialEq, Eq, PartialOrd, Ord, Clone, Encode, Debug)]
pub struct TypeDefPhantom<T: Form = MetaForm> {
    /// The PhantomData type parameter
    #[cfg_attr(feature = "serde", serde(rename = "type"))]
    type_param: T::Type,
}

impl IntoPortable for TypeDefPhantom {
    type Output = TypeDefPhantom<PortableForm>;

    fn into_portable(self, registry: &mut Registry) -> Self::Output {
        TypeDefPhantom {
            type_param: registry.register_type(&self.type_param),
        }
    }
}

impl TypeDefPhantom {
    /// Creates a new phantom type definition.
    pub fn new(type_param: MetaType) -> Self {
        Self { type_param }
    }
}

impl<T> TypeDefPhantom<T>
where
    T: Form,
{
    /// Returns the type parameter type of the phantom type.
    pub fn type_param(&self) -> &T::Type {
        &self.type_param
    }
}

<<<<<<< HEAD
/// A type representing an indirection e.g. a reference or a smart pointer.
#[cfg_attr(feature = "serde", derive(Serialize, Deserialize))]
#[cfg_attr(any(feature = "std", feature = "decode"), derive(scale::Decode))]
#[derive(PartialEq, Eq, PartialOrd, Ord, Clone, Encode, Debug)]
pub struct TypeDefIndirection<T: Form = MetaForm> {
    /// The underlying type of the indirection.
    #[cfg_attr(feature = "serde", serde(rename = "type"))]
    ty: T::Type,
}

impl IntoPortable for TypeDefIndirection {
    type Output = TypeDefIndirection<PortableForm>;

    fn into_portable(self, registry: &mut Registry) -> Self::Output {
        TypeDefIndirection {
            ty: registry.register_type(&self.ty),
        }
    }
}

impl TypeDefIndirection {
    /// Creates a new indirect type definition.
    pub fn new(ty: MetaType) -> Self {
        Self { ty }
    }
}

impl<T> TypeDefIndirection<T>
where
    T: Form,
{
    /// Returns the underlying type of the indirection.
    pub fn ty(&self) -> &T::Type {
        &self.ty
=======
/// Type describing a [`bitvec::vec::BitVec`].
///
/// # Note
///
/// This can only be constructed for `TypeInfo` in the `MetaForm` with the `bit-vec` feature
/// enabled, but can be decoded or deserialized into the `PortableForm` without this feature.
#[cfg_attr(feature = "serde", derive(Serialize, Deserialize))]
#[cfg_attr(any(feature = "std", feature = "decode"), derive(scale::Decode))]
#[derive(PartialEq, Eq, PartialOrd, Ord, Clone, Encode, Debug)]
pub struct TypeDefBitSequence<T: Form = MetaForm> {
    /// The type implementing [`bitvec::store::BitStore`].
    bit_store_type: T::Type,
    /// The type implementing [`bitvec::order::BitOrder`].
    bit_order_type: T::Type,
}

impl IntoPortable for TypeDefBitSequence {
    type Output = TypeDefBitSequence<PortableForm>;

    fn into_portable(self, registry: &mut Registry) -> Self::Output {
        TypeDefBitSequence {
            bit_store_type: registry.register_type(&self.bit_store_type),
            bit_order_type: registry.register_type(&self.bit_order_type),
        }
    }
}

impl<T> TypeDefBitSequence<T>
where
    T: Form,
{
    /// Returns the type of the bit ordering of the [`::bitvec::vec::BitVec`].
    pub fn bit_order_type(&self) -> &T::Type {
        &self.bit_order_type
    }

    /// Returns underlying type used to store the [`::bitvec::vec::BitVec`].
    pub fn bit_store_type(&self) -> &T::Type {
        &self.bit_store_type
    }
}

#[cfg(feature = "bit-vec")]
impl TypeDefBitSequence {
    /// Creates a new [`TypeDefBitSequence`] for the supplied bit order and bit store types.
    pub fn new<O, T>() -> Self
    where
        O: bitvec::order::BitOrder + TypeInfo + 'static,
        T: bitvec::store::BitStore + TypeInfo + 'static,
    {
        Self {
            bit_order_type: MetaType::new::<O>(),
            bit_store_type: MetaType::new::<T>(),
        }
>>>>>>> 95f1e1de
    }
}<|MERGE_RESOLUTION|>--- conflicted
+++ resolved
@@ -211,13 +211,10 @@
     Compact(TypeDefCompact<T>),
     /// A PhantomData type.
     Phantom(TypeDefPhantom<T>),
-<<<<<<< HEAD
+    /// A type representing a sequence of bits.
+    BitSequence(TypeDefBitSequence<T>),
     /// A type representing an indirection e.g a reference or a smart pointer.
     Indirection(TypeDefIndirection<T>),
-=======
-    /// A type representing a sequence of bits.
-    BitSequence(TypeDefBitSequence<T>),
->>>>>>> 95f1e1de
 }
 
 impl IntoPortable for TypeDef {
@@ -233,13 +230,10 @@
             TypeDef::Primitive(primitive) => primitive.into(),
             TypeDef::Compact(compact) => compact.into_portable(registry).into(),
             TypeDef::Phantom(phantom) => phantom.into_portable(registry).into(),
-<<<<<<< HEAD
+            TypeDef::BitSequence(bitseq) => bitseq.into_portable(registry).into(),
             TypeDef::Indirection(indirection) => {
                 indirection.into_portable(registry).into()
             }
-=======
-            TypeDef::BitSequence(bitseq) => bitseq.into_portable(registry).into(),
->>>>>>> 95f1e1de
         }
     }
 }
@@ -514,42 +508,6 @@
     }
 }
 
-<<<<<<< HEAD
-/// A type representing an indirection e.g. a reference or a smart pointer.
-#[cfg_attr(feature = "serde", derive(Serialize, Deserialize))]
-#[cfg_attr(any(feature = "std", feature = "decode"), derive(scale::Decode))]
-#[derive(PartialEq, Eq, PartialOrd, Ord, Clone, Encode, Debug)]
-pub struct TypeDefIndirection<T: Form = MetaForm> {
-    /// The underlying type of the indirection.
-    #[cfg_attr(feature = "serde", serde(rename = "type"))]
-    ty: T::Type,
-}
-
-impl IntoPortable for TypeDefIndirection {
-    type Output = TypeDefIndirection<PortableForm>;
-
-    fn into_portable(self, registry: &mut Registry) -> Self::Output {
-        TypeDefIndirection {
-            ty: registry.register_type(&self.ty),
-        }
-    }
-}
-
-impl TypeDefIndirection {
-    /// Creates a new indirect type definition.
-    pub fn new(ty: MetaType) -> Self {
-        Self { ty }
-    }
-}
-
-impl<T> TypeDefIndirection<T>
-where
-    T: Form,
-{
-    /// Returns the underlying type of the indirection.
-    pub fn ty(&self) -> &T::Type {
-        &self.ty
-=======
 /// Type describing a [`bitvec::vec::BitVec`].
 ///
 /// # Note
@@ -604,6 +562,42 @@
             bit_order_type: MetaType::new::<O>(),
             bit_store_type: MetaType::new::<T>(),
         }
->>>>>>> 95f1e1de
+    }
+}
+
+/// A type representing an indirection e.g. a reference or a smart pointer.
+#[cfg_attr(feature = "serde", derive(Serialize, Deserialize))]
+#[cfg_attr(any(feature = "std", feature = "decode"), derive(scale::Decode))]
+#[derive(PartialEq, Eq, PartialOrd, Ord, Clone, Encode, Debug)]
+pub struct TypeDefIndirection<T: Form = MetaForm> {
+    /// The underlying type of the indirection.
+    #[cfg_attr(feature = "serde", serde(rename = "type"))]
+    ty: T::Type,
+}
+
+impl IntoPortable for TypeDefIndirection {
+    type Output = TypeDefIndirection<PortableForm>;
+
+    fn into_portable(self, registry: &mut Registry) -> Self::Output {
+        TypeDefIndirection {
+            ty: registry.register_type(&self.ty),
+        }
+    }
+}
+
+impl TypeDefIndirection {
+    /// Creates a new indirect type definition.
+    pub fn new(ty: MetaType) -> Self {
+        Self { ty }
+    }
+}
+
+impl<T> TypeDefIndirection<T>
+where
+    T: Form,
+{
+    /// Returns the underlying type of the indirection.
+    pub fn ty(&self) -> &T::Type {
+        &self.ty
     }
 }